--- conflicted
+++ resolved
@@ -2608,11 +2608,8 @@
 	while (str_split) {
 		count++;
 		/* TODO：后续恢复检查 */
-<<<<<<< HEAD
 		int len = strlen(str_split);
 		debug("xxxxx: pfs dir is %s, len=%d", str_split, len);
-=======
->>>>>>> 45329e3e
 		if(strlen(str_split) > state_ptr->bb_config.max_acc_dir_len) {
 			error("The length of the directory name exceeds the maximum length allowed. "
 				  "The configuration allows %d, but your job specifies %d.",
@@ -2637,7 +2634,6 @@
 			xfree(pfs_copy);
 			return false;
 		} 
-<<<<<<< HEAD
 		int access_ret_w = access(str_split, W_OK);
 		debug("xxxxx: access ret w is %d", access_ret_w);
 		if (access(str_split, W_OK) < 0) {
@@ -2645,10 +2641,6 @@
 			bb_job->pfs_cnt = count;
 			xfree(pfs_copy);
 			return false;
-=======
-		if (access(str_split, W_OK) < 0) {
-		    
->>>>>>> 45329e3e
 		}
 
 		str_split = strtok_r(NULL,",",&save_ptr);
@@ -2661,7 +2653,6 @@
 	debug("xxxxx:the pfs is %s", bb_job->pfs);
 	debug("xxxxx: _is_the_dir_nested ret is %d", rc);
 	if (rc != 0) {
-<<<<<<< HEAD
 		if (rc == 1) {
 			error("pfs dir has nesting ");	
 			return false;
@@ -2670,18 +2661,6 @@
 			return false;
 		} else {
 			error("other error in _is_the_dir_nested");
-=======
-		if (rc = 1) {
-			error("pfs dir has nesting ");
-			xfree(pfs_copy);
-			return false;
-		} else if (rc = -1) {
-			error("params is error");
-			xfree(pfs_copy);
-			return false;
-		} else {
-			xfree(pfs_copy);
->>>>>>> 45329e3e
 			return false;
 		}
 	}
